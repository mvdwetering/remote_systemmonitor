--- conflicted
+++ resolved
@@ -12,9 +12,5 @@
   "requirements": [
     "aiohttp>=3.10,<4"
   ],
-<<<<<<< HEAD
-  "version": "0.0.1"
-=======
   "version": "0.0.2"
->>>>>>> a89104f3
 }